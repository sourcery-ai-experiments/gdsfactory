--- conflicted
+++ resolved
@@ -27,45 +27,6 @@
           make build
           twine upload dist/*
 
-<<<<<<< HEAD
-=======
-  release_installers:
-    if: github.event_name == 'push' && startsWith(github.ref, 'refs/tags')
-    runs-on: ${{ matrix.os }}
-    strategy:
-      max-parallel: 12
-      fail-fast: false
-      matrix:
-        python-version: ["3.10"]
-        os: [ubuntu-latest, macos-latest, windows-latest]
-    steps:
-      - uses: actions/checkout@v3
-      - uses: conda-incubator/setup-miniconda@v2
-        with:
-          python-version: "3.10"
-          channels: conda-forge,defaults
-          channel-priority: true
-          activate-environment: anaconda-client-env
-          mamba-version: "*"
-          # environment-file: conda/construct_env.yaml
-      - name: Add conda to system path
-        run: |
-          echo $CONDA/bin >> $GITHUB_PATH
-      - name: constructor build
-        run: |
-          conda info
-          conda install constructor -y
-          cd conda
-          constructor .
-      - name: Release
-        uses: softprops/action-gh-release@v1
-        with:
-          fail_on_unmatched_files: false
-          files: |
-            conda/gdsfactory-6.95.0-Linux-x86_64.sh
-            conda/gdsfactory-6.95.0-Windows-x86_64.exe
-            conda/gdsfactory-6.95.0-MacOSX-x86_64.pkg
->>>>>>> c62f3ec7
   release_docker:
     if: github.event_name == 'push' && startsWith(github.ref, 'refs/tags')
     runs-on: ubuntu-latest
