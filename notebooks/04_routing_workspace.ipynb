--- conflicted
+++ resolved
@@ -2,7 +2,7 @@
  "cells": [
   {
    "cell_type": "code",
-   "execution_count": null,
+   "execution_count": 3,
    "id": "0",
    "metadata": {},
    "outputs": [],
@@ -14,8 +14,7 @@
   },
   {
    "cell_type": "code",
-<<<<<<< HEAD
-   "execution_count": 2,
+   "execution_count": 4,
    "id": "8c5c0bd1-0202-4e97-ab24-09b51dc90195",
    "metadata": {},
    "outputs": [
@@ -23,7 +22,6 @@
      "name": "stdout",
      "output_type": "stream",
      "text": [
-      "\u001b[32m2024-04-22 22:43:17.664\u001b[0m | \u001b[1mINFO    \u001b[0m | \u001b[36mgdsfactory.pdk\u001b[0m:\u001b[36mactivate\u001b[0m:\u001b[36m309\u001b[0m - \u001b[1m'generic' PDK is now active\u001b[0m\n",
       "BEND DIST 1000.0\n",
       "waypoints [[ 15.5   0. ]\n",
       " [135.5   0. ]\n",
@@ -52,12 +50,6 @@
      "output_type": "display_data"
     }
    ],
-=======
-   "execution_count": null,
-   "id": "1",
-   "metadata": {},
-   "outputs": [],
->>>>>>> 259c5df1
    "source": [
     "# Test Routing\n",
     "from functools import partial\n",
