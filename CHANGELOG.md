--- conflicted
+++ resolved
@@ -1,13 +1,10 @@
 # [CHANGELOG](https://keepachangelog.com/en/1.0.0/)
 
-<<<<<<< HEAD
-=======
 ## [6.16.3](https://github.com/gdsfactory/gdsfactory/pull/1064)
 
 - update tidy3d from 1.8.0 to 1.8.1
 - fix write_sparameters_meep_mpi, after default `read_metadata=False` in import_gds
 
->>>>>>> 0faaf468
 ## 6.16.2
 
 - default read_metadata=False in import_gds
