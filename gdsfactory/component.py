--- conflicted
+++ resolved
@@ -52,8 +52,6 @@
 
 Plotter = Literal["holoviews", "matplotlib", "qt", "klayout"]
 Axis = Literal["x", "y"]
-
-GDSDIR_TEMP = pathlib.Path(tempfile.TemporaryDirectory().name).parent / "gdsfactory"
 
 
 class UncachedComponentWarning(UserWarning):
@@ -2853,13 +2851,10 @@
     )  # GDS layers are tuples of ints (but if we use only one number it assumes the other number is 0)
 
     # c2 = gf.Component()
-<<<<<<< HEAD
     c = gf.components.mzi()
     print(c.get_layer_names())
-=======
     # c = gf.components.mzi()
     # print(c.get_layer_names())
->>>>>>> 477c3d09
     # r = c.ref()
     # c2.copy_child_info(c.named_references["sxt"])
     # test_remap_layers()
